--- conflicted
+++ resolved
@@ -50,14 +50,7 @@
 
   <properties>
     <project.build.sourceEncoding>UTF-8</project.build.sourceEncoding>
-<<<<<<< HEAD
-    <project.reporting.outputEncoding>UTF-8</project.reporting.outputEncoding>
-    <java.version>1.8</java.version>
-
-=======
     <project.reporting.outputEncoding>UTF-8</project.reporting.outputEncoding>        
-    
->>>>>>> 08919e6e
     <!-- Versions on dependencies -->
     <jackson.version>2.11.4</jackson.version>
     <slf4j.version>1.7.30</slf4j.version>
